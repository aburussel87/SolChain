[
  {
    "userId": "2501",
    "timestamp": "2025-08-25T10:00:00Z",
    "production": 5.2,
<<<<<<< HEAD
    "available": 22,
    "onMarket": 10,
=======
    "available": 30.7,
    "onMarket": 21,
>>>>>>> 204e7819
    "consumption": 3.1,
    "gridFeedIn": 2.1,
    "batteryCharge": 0.5,
    "solarPanelTemp": 45,
    "panelEfficiency": 92,
    "inverterStatus": "Online",
    "gridPrice": 0.25
  },
  {
    "userId": "2502",
    "timestamp": "2025-08-25T10:00:00Z",
    "production": 4,
    "available": 0,
    "onMarket": 6.8,
    "consumption": 2.8,
    "gridFeedIn": 1.2,
    "batteryCharge": 0.3,
    "solarPanelTemp": 42,
    "panelEfficiency": 90,
    "inverterStatus": "Online",
    "gridPrice": 0.25
  },
  {
    "userId": "2503",
    "timestamp": "2025-08-25T10:00:00Z",
    "production": 4,
    "available": 5.6,
    "onMarket": 7,
    "consumption": 2.8,
    "gridFeedIn": 1.2,
    "batteryCharge": 0.3,
    "solarPanelTemp": 42,
    "panelEfficiency": 90,
    "inverterStatus": "Online",
    "gridPrice": 0.25
  },
  {
    "userId": "2504",
    "timestamp": "2025-08-25T10:00:00Z",
    "production": 4,
    "available": 1.9,
    "onMarket": 0,
    "consumption": 2.8,
    "gridFeedIn": 1.2,
    "batteryCharge": 0.3,
    "solarPanelTemp": 42,
    "panelEfficiency": 90,
    "inverterStatus": "Online",
    "gridPrice": 0.25
  },
  {
    "userId": "2505",
    "timestamp": "2025-08-25T10:00:00Z",
    "production": 4,
<<<<<<< HEAD
    "available": 15,
    "onMarket": 5,
=======
    "available": 7.8,
    "onMarket": 0,
>>>>>>> 204e7819
    "consumption": 2.8,
    "gridFeedIn": 1.2,
    "batteryCharge": 0.3,
    "solarPanelTemp": 42,
    "panelEfficiency": 90,
    "inverterStatus": "Online",
    "gridPrice": 0.25
  }
]<|MERGE_RESOLUTION|>--- conflicted
+++ resolved
@@ -3,13 +3,10 @@
     "userId": "2501",
     "timestamp": "2025-08-25T10:00:00Z",
     "production": 5.2,
-<<<<<<< HEAD
-    "available": 22,
-    "onMarket": 10,
-=======
+
     "available": 30.7,
     "onMarket": 21,
->>>>>>> 204e7819
+
     "consumption": 3.1,
     "gridFeedIn": 2.1,
     "batteryCharge": 0.5,
@@ -64,13 +61,10 @@
     "userId": "2505",
     "timestamp": "2025-08-25T10:00:00Z",
     "production": 4,
-<<<<<<< HEAD
-    "available": 15,
-    "onMarket": 5,
-=======
+
     "available": 7.8,
     "onMarket": 0,
->>>>>>> 204e7819
+
     "consumption": 2.8,
     "gridFeedIn": 1.2,
     "batteryCharge": 0.3,
