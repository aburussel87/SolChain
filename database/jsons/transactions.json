--- conflicted
+++ resolved
@@ -131,52 +131,26 @@
   },
   {
     "id": "tx14",
-<<<<<<< HEAD
-    "from": "2502",
-    "to": "2501",
-    "amount": 1.2,
-    "unit": "kWh",
-    "tokenValue": 0.288,
-    "timestamp": "2025-08-25T18:07:53.635Z",
-=======
     "from": "2504",
     "to": "2501",
     "amount": 1.5,
     "unit": "kWh",
     "tokenValue": 0.36,
     "timestamp": "2025-08-28T16:45:23.819Z",
->>>>>>> 204e7819
     "type": "sell"
   },
   {
     "id": "tx15",
-<<<<<<< HEAD
-    "from": "2505",
-    "to": "2501",
-    "amount": 5,
-    "unit": "kWh",
-    "tokenValue": 1.3,
-    "timestamp": "2025-08-28T15:07:37.509Z",
-=======
     "from": "2501",
     "to": "2505",
     "amount": 10,
     "unit": "kWh",
     "tokenValue": 2.5,
     "timestamp": "2025-08-28T16:49:29.674Z",
->>>>>>> 204e7819
     "type": "sell"
   },
   {
     "id": "tx16",
-<<<<<<< HEAD
-    "from": "2505",
-    "to": "2501",
-    "amount": 2.8,
-    "unit": "kWh",
-    "tokenValue": 0.728,
-    "timestamp": "2025-08-28T15:22:07.333Z",
-=======
     "from": "2502",
     "to": "2501",
     "amount": 1.2,
@@ -193,7 +167,6 @@
     "unit": "kWh",
     "tokenValue": 6.5,
     "timestamp": "2025-08-28T17:44:41.117Z",
->>>>>>> 204e7819
     "type": "sell"
   }
 ]