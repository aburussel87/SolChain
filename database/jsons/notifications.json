--- conflicted
+++ resolved
@@ -51,57 +51,35 @@
         "isRead": false
       },
       {
-<<<<<<< HEAD
-        "id": "1756145273635_b",
+
+        "id": "1756399523819_b",
+        "title": "Purchase Successful",
+        "message": "You purchased 1.5 kWh from BinaA at $0.24/kWh.",
+        "type": "transaction",
+        "timestamp": "2025-08-28T16:45:23.819Z",
+        "isRead": false
+      },
+      {
+        "id": "1756399769674_s",
+        "title": "Energy Sold",
+        "message": "undefined purchased 10 kWh from you at $0.25/kWh.",
+        "type": "transaction",
+        "timestamp": "2025-08-28T16:49:29.674Z",
+        "isRead": false
+      },
+      {
+        "id": "1756401509394",
+        "title": "Energy Listed for Sale",
+        "message": "You listed 1 kWh at $0.2/kWh on the market.",
+        "type": "trade",
+        "timestamp": "2025-08-28T17:18:29.394Z",
+        "isRead": false
+      },
+      {
+        "id": "1756401858700_b",
         "title": "Purchase Successful",
         "message": "You purchased 1.2 kWh from Alice at $0.24/kWh.",
         "type": "transaction",
-        "timestamp": "2025-08-25T18:07:53.635Z",
-        "isRead": false
-      },
-      {
-        "id": "1756393657509_b",
-        "title": "Purchase Successful",
-        "message": "You purchased 5 kWh from FahimH at $0.26/kWh.",
-        "type": "transaction",
-        "timestamp": "2025-08-28T15:07:37.509Z",
-        "isRead": false
-      },
-      {
-        "id": "1756394527333_b",
-        "title": "Purchase Successful",
-        "message": "You purchased 2.8 kWh from FahimH at $0.26/kWh.",
-        "type": "transaction",
-        "timestamp": "2025-08-28T15:22:07.333Z",
-=======
-        "id": "1756399523819_b",
-        "title": "Purchase Successful",
-        "message": "You purchased 1.5 kWh from BinaA at $0.24/kWh.",
-        "type": "transaction",
-        "timestamp": "2025-08-28T16:45:23.819Z",
-        "isRead": false
-      },
-      {
-        "id": "1756399769674_s",
-        "title": "Energy Sold",
-        "message": "undefined purchased 10 kWh from you at $0.25/kWh.",
-        "type": "transaction",
-        "timestamp": "2025-08-28T16:49:29.674Z",
-        "isRead": false
-      },
-      {
-        "id": "1756401509394",
-        "title": "Energy Listed for Sale",
-        "message": "You listed 1 kWh at $0.2/kWh on the market.",
-        "type": "trade",
-        "timestamp": "2025-08-28T17:18:29.394Z",
-        "isRead": false
-      },
-      {
-        "id": "1756401858700_b",
-        "title": "Purchase Successful",
-        "message": "You purchased 1.2 kWh from Alice at $0.24/kWh.",
-        "type": "transaction",
         "timestamp": "2025-08-28T17:24:18.700Z",
         "isRead": false
       },
@@ -119,7 +97,7 @@
         "message": "You listed 20 kWh at $0.2/kWh on the market.",
         "type": "trade",
         "timestamp": "2025-08-28T17:47:56.379Z",
->>>>>>> 204e7819
+
         "isRead": false
       }
     ]
@@ -144,19 +122,13 @@
         "isRead": true
       },
       {
-<<<<<<< HEAD
-        "id": "1756145273635_s",
+
+        "id": "1756401858700_s",
         "title": "Energy Sold",
         "message": "undefined purchased 1.2 kWh from you at $0.24/kWh.",
         "type": "transaction",
-        "timestamp": "2025-08-25T18:07:53.635Z",
-=======
-        "id": "1756401858700_s",
-        "title": "Energy Sold",
-        "message": "undefined purchased 1.2 kWh from you at $0.24/kWh.",
-        "type": "transaction",
         "timestamp": "2025-08-28T17:24:18.700Z",
->>>>>>> 204e7819
+
         "isRead": false
       }
     ]
@@ -247,37 +219,7 @@
         "isRead": false
       },
       {
-<<<<<<< HEAD
-        "id": "1756393657509_s",
-        "title": "Energy Sold",
-        "message": "undefined purchased 5 kWh from you at $0.26/kWh.",
-        "type": "transaction",
-        "timestamp": "2025-08-28T15:07:37.509Z",
-        "isRead": false
-      },
-      {
-        "id": "1756394502248",
-        "title": "Energy Listed for Sale",
-        "message": "You listed 2.8 kWh at $0.2/kWh on the market.",
-        "type": "trade",
-        "timestamp": "2025-08-28T15:21:42.248Z",
-        "isRead": false
-      },
-      {
-        "id": "1756394527333_s",
-        "title": "Energy Sold",
-        "message": "JohnDoe purchased 2.8 kWh from you at $0.26/kWh.",
-        "type": "transaction",
-        "timestamp": "2025-08-28T15:22:07.333Z",
-        "isRead": false
-      },
-      {
-        "id": "1756394578414",
-        "title": "Energy Listed for Sale",
-        "message": "You listed 5 kWh at $0.25/kWh on the market.",
-        "type": "trade",
-        "timestamp": "2025-08-28T15:22:58.414Z",
-=======
+
         "id": "1756399769674_b",
         "title": "Purchase Successful",
         "message": "You purchased 10 kWh from JohnDoe at $0.25/kWh.",
@@ -299,7 +241,7 @@
         "message": "undefined purchased 25 kWh from you at $0.26/kWh.",
         "type": "transaction",
         "timestamp": "2025-08-28T17:44:41.118Z",
->>>>>>> 204e7819
+
         "isRead": false
       }
     ]
