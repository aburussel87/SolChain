[
  {
    "userId": "2501",
    "notifications": [
      {
        "id": "n1",
        "title": "New Trade Executed",
        "message": "Your trade for 10 kWh has been executed.",
        "type": "trade",
        "timestamp": "2025-08-25T08:30:00Z",
        "isRead": false
      },
      {
        "id": "n2",
        "title": "Wallet Transaction",
        "message": "You received 5 carbon credits.",
        "type": "transaction",
        "timestamp": "2025-08-24T14:15:00Z",
        "isRead": true
      },
      {
        "id": "n3",
        "title": "System Update",
        "message": "New features added to your dashboard.",
        "type": "update",
        "timestamp": "2025-08-23T10:00:00Z",
        "isRead": true
      },
      {
        "id": "n4",
        "title": "New Trade Executed",
        "message": "Your trade for 5 kWh has been executed.",
        "type": "trade",
        "timestamp": "2025-08-25T08:30:00Z",
        "isRead": true
      },
      {
        "id": "n5",
        "title": "New Trade Executed",
        "message": "Your trade for 5 kWh has been executed.",
        "type": "trade",
        "timestamp": "2025-08-25T08:30:00Z",
        "isRead": true
      },
      {
        "id": "1756143035113",
        "title": "Energy Listed for Sale",
        "message": "You listed 0.5 kWh at $0.2/kWh on the market.",
        "type": "trade",
        "timestamp": "2025-08-25T17:30:35.113Z",
        "isRead": false
      },
      {
<<<<<<< HEAD
        "id": "1756145273635_b",
        "title": "Purchase Successful",
        "message": "You purchased 1.2 kWh from Alice at $0.24/kWh.",
        "type": "transaction",
        "timestamp": "2025-08-25T18:07:53.635Z",
        "isRead": false
      },
      {
        "id": "1756393657509_b",
        "title": "Purchase Successful",
        "message": "You purchased 5 kWh from FahimH at $0.26/kWh.",
        "type": "transaction",
        "timestamp": "2025-08-28T15:07:37.509Z",
        "isRead": false
      },
      {
        "id": "1756394527333_b",
        "title": "Purchase Successful",
        "message": "You purchased 2.8 kWh from FahimH at $0.26/kWh.",
        "type": "transaction",
        "timestamp": "2025-08-28T15:22:07.333Z",
=======
        "id": "1756399523819_b",
        "title": "Purchase Successful",
        "message": "You purchased 1.5 kWh from BinaA at $0.24/kWh.",
        "type": "transaction",
        "timestamp": "2025-08-28T16:45:23.819Z",
        "isRead": false
      },
      {
        "id": "1756399769674_s",
        "title": "Energy Sold",
        "message": "undefined purchased 10 kWh from you at $0.25/kWh.",
        "type": "transaction",
        "timestamp": "2025-08-28T16:49:29.674Z",
        "isRead": false
      },
      {
        "id": "1756401509394",
        "title": "Energy Listed for Sale",
        "message": "You listed 1 kWh at $0.2/kWh on the market.",
        "type": "trade",
        "timestamp": "2025-08-28T17:18:29.394Z",
        "isRead": false
      },
      {
        "id": "1756401858700_b",
        "title": "Purchase Successful",
        "message": "You purchased 1.2 kWh from Alice at $0.24/kWh.",
        "type": "transaction",
        "timestamp": "2025-08-28T17:24:18.700Z",
        "isRead": false
      },
      {
        "id": "1756403081117_b",
        "title": "Purchase Successful",
        "message": "You purchased 25 kWh from FahimH at $0.26/kWh.",
        "type": "transaction",
        "timestamp": "2025-08-28T17:44:41.118Z",
        "isRead": false
      },
      {
        "id": "1756403276379",
        "title": "Energy Listed for Sale",
        "message": "You listed 20 kWh at $0.2/kWh on the market.",
        "type": "trade",
        "timestamp": "2025-08-28T17:47:56.379Z",
>>>>>>> 204e7819
        "isRead": false
      }
    ]
  },
  {
    "userId": "2502",
    "notifications": [
      {
        "id": "n4",
        "title": "News Update",
        "message": "Energy market prices updated today.",
        "type": "news",
        "timestamp": "2025-08-25T09:00:00Z",
        "isRead": false
      },
      {
        "id": "n5",
        "title": "Wallet Transaction",
        "message": "You sent 2 carbon credits to user3.",
        "type": "transaction",
        "timestamp": "2025-08-24T16:30:00Z",
        "isRead": true
      },
      {
<<<<<<< HEAD
        "id": "1756145273635_s",
        "title": "Energy Sold",
        "message": "undefined purchased 1.2 kWh from you at $0.24/kWh.",
        "type": "transaction",
        "timestamp": "2025-08-25T18:07:53.635Z",
=======
        "id": "1756401858700_s",
        "title": "Energy Sold",
        "message": "undefined purchased 1.2 kWh from you at $0.24/kWh.",
        "type": "transaction",
        "timestamp": "2025-08-28T17:24:18.700Z",
>>>>>>> 204e7819
        "isRead": false
      }
    ]
  },
  {
    "userId": "2503",
    "notifications": [
      {
        "id": "n6",
        "title": "Trade Alert",
        "message": "Your trade request is pending approval.",
        "type": "trade",
        "timestamp": "2025-08-24T11:45:00Z",
        "isRead": false
      },
      {
        "id": "1756143811264_s",
        "title": "Energy Sold",
        "message": "undefined purchased 2 kWh from you at $0.24/kWh.",
        "type": "transaction",
        "timestamp": "2025-08-25T17:43:31.264Z",
        "isRead": false
      }
    ]
  },
  {
    "userId": "2504",
    "notifications": [
      {
        "id": "1756144115615",
        "title": "Energy Listed for Sale",
        "message": "You listed 1.8 kWh at $0.2/kWh on the market.",
        "type": "trade",
        "timestamp": "2025-08-25T17:48:35.615Z",
        "isRead": true
      },
      {
        "id": "1756144390976_s",
        "title": "Energy Sold",
        "message": "undefined purchased 1.8 kWh from you at $0.24/kWh.",
        "type": "transaction",
        "timestamp": "2025-08-25T17:53:10.976Z",
        "isRead": true
      },
      {
        "id": "1756144430815",
        "title": "Energy Listed for Sale",
        "message": "You listed 1.5 kWh at $0.2/kWh on the market.",
        "type": "trade",
        "timestamp": "2025-08-25T17:53:50.815Z",
        "isRead": true
      },
      {
        "id": "1756399523819_s",
        "title": "Energy Sold",
        "message": "undefined purchased 1.5 kWh from you at $0.24/kWh.",
        "type": "transaction",
        "timestamp": "2025-08-28T16:45:23.819Z",
        "isRead": false
      }
    ]
  },
  {
    "userId": "2505",
    "notifications": [
      {
        "id": "n9",
        "title": "Wallet Transaction",
        "message": "You received 10 kWh from user2.",
        "type": "transaction",
        "timestamp": "2025-08-24T18:10:00Z",
        "isRead": true
      },
      {
        "id": "1756143811264_b",
        "title": "Purchase Successful",
        "message": "You purchased 2 kWh from BinaA at $0.24/kWh.",
        "type": "transaction",
        "timestamp": "2025-08-25T17:43:31.264Z",
        "isRead": false
      },
      {
        "id": "1756144390976_b",
        "title": "Purchase Successful",
        "message": "You purchased 1.8 kWh from BinaA at $0.24/kWh.",
        "type": "transaction",
        "timestamp": "2025-08-25T17:53:10.976Z",
        "isRead": false
      },
      {
<<<<<<< HEAD
        "id": "1756393657509_s",
        "title": "Energy Sold",
        "message": "undefined purchased 5 kWh from you at $0.26/kWh.",
        "type": "transaction",
        "timestamp": "2025-08-28T15:07:37.509Z",
        "isRead": false
      },
      {
        "id": "1756394502248",
        "title": "Energy Listed for Sale",
        "message": "You listed 2.8 kWh at $0.2/kWh on the market.",
        "type": "trade",
        "timestamp": "2025-08-28T15:21:42.248Z",
        "isRead": false
      },
      {
        "id": "1756394527333_s",
        "title": "Energy Sold",
        "message": "JohnDoe purchased 2.8 kWh from you at $0.26/kWh.",
        "type": "transaction",
        "timestamp": "2025-08-28T15:22:07.333Z",
        "isRead": false
      },
      {
        "id": "1756394578414",
        "title": "Energy Listed for Sale",
        "message": "You listed 5 kWh at $0.25/kWh on the market.",
        "type": "trade",
        "timestamp": "2025-08-28T15:22:58.414Z",
=======
        "id": "1756399769674_b",
        "title": "Purchase Successful",
        "message": "You purchased 10 kWh from JohnDoe at $0.25/kWh.",
        "type": "transaction",
        "timestamp": "2025-08-28T16:49:29.674Z",
        "isRead": false
      },
      {
        "id": "1756399871778",
        "title": "Energy Listed for Sale",
        "message": "You listed 20 kWh at $0.2/kWh on the market.",
        "type": "trade",
        "timestamp": "2025-08-28T16:51:11.778Z",
        "isRead": false
      },
      {
        "id": "1756403081118_s",
        "title": "Energy Sold",
        "message": "undefined purchased 25 kWh from you at $0.26/kWh.",
        "type": "transaction",
        "timestamp": "2025-08-28T17:44:41.118Z",
>>>>>>> 204e7819
        "isRead": false
      }
    ]
  }
]<|MERGE_RESOLUTION|>--- conflicted
+++ resolved
@@ -51,7 +51,54 @@
         "isRead": false
       },
       {
-<<<<<<< HEAD
+        "id": "1756399523819_b",
+        "title": "Purchase Successful",
+        "message": "You purchased 1.5 kWh from BinaA at $0.24/kWh.",
+        "type": "transaction",
+        "timestamp": "2025-08-28T16:45:23.819Z",
+        "isRead": false
+      },
+      {
+        "id": "1756399769674_s",
+        "title": "Energy Sold",
+        "message": "undefined purchased 10 kWh from you at $0.25/kWh.",
+        "type": "transaction",
+        "timestamp": "2025-08-28T16:49:29.674Z",
+        "isRead": false
+      },
+      {
+        "id": "1756401509394",
+        "title": "Energy Listed for Sale",
+        "message": "You listed 1 kWh at $0.2/kWh on the market.",
+        "type": "trade",
+        "timestamp": "2025-08-28T17:18:29.394Z",
+        "isRead": false
+      },
+      {
+        "id": "1756401858700_b",
+        "title": "Purchase Successful",
+        "message": "You purchased 1.2 kWh from Alice at $0.24/kWh.",
+        "type": "transaction",
+        "timestamp": "2025-08-28T17:24:18.700Z",
+        "isRead": false
+      },
+      {
+        "id": "1756403081117_b",
+        "title": "Purchase Successful",
+        "message": "You purchased 25 kWh from FahimH at $0.26/kWh.",
+        "type": "transaction",
+        "timestamp": "2025-08-28T17:44:41.118Z",
+        "isRead": false
+      },
+      {
+        "id": "1756403276379",
+        "title": "Energy Listed for Sale",
+        "message": "You listed 20 kWh at $0.2/kWh on the market.",
+        "type": "trade",
+        "timestamp": "2025-08-28T17:47:56.379Z",
+        "isRead": false
+      },
+      {
         "id": "1756145273635_b",
         "title": "Purchase Successful",
         "message": "You purchased 1.2 kWh from Alice at $0.24/kWh.",
@@ -73,53 +120,6 @@
         "message": "You purchased 2.8 kWh from FahimH at $0.26/kWh.",
         "type": "transaction",
         "timestamp": "2025-08-28T15:22:07.333Z",
-=======
-        "id": "1756399523819_b",
-        "title": "Purchase Successful",
-        "message": "You purchased 1.5 kWh from BinaA at $0.24/kWh.",
-        "type": "transaction",
-        "timestamp": "2025-08-28T16:45:23.819Z",
-        "isRead": false
-      },
-      {
-        "id": "1756399769674_s",
-        "title": "Energy Sold",
-        "message": "undefined purchased 10 kWh from you at $0.25/kWh.",
-        "type": "transaction",
-        "timestamp": "2025-08-28T16:49:29.674Z",
-        "isRead": false
-      },
-      {
-        "id": "1756401509394",
-        "title": "Energy Listed for Sale",
-        "message": "You listed 1 kWh at $0.2/kWh on the market.",
-        "type": "trade",
-        "timestamp": "2025-08-28T17:18:29.394Z",
-        "isRead": false
-      },
-      {
-        "id": "1756401858700_b",
-        "title": "Purchase Successful",
-        "message": "You purchased 1.2 kWh from Alice at $0.24/kWh.",
-        "type": "transaction",
-        "timestamp": "2025-08-28T17:24:18.700Z",
-        "isRead": false
-      },
-      {
-        "id": "1756403081117_b",
-        "title": "Purchase Successful",
-        "message": "You purchased 25 kWh from FahimH at $0.26/kWh.",
-        "type": "transaction",
-        "timestamp": "2025-08-28T17:44:41.118Z",
-        "isRead": false
-      },
-      {
-        "id": "1756403276379",
-        "title": "Energy Listed for Sale",
-        "message": "You listed 20 kWh at $0.2/kWh on the market.",
-        "type": "trade",
-        "timestamp": "2025-08-28T17:47:56.379Z",
->>>>>>> 204e7819
         "isRead": false
       }
     ]
@@ -144,19 +144,19 @@
         "isRead": true
       },
       {
-<<<<<<< HEAD
+        "id": "1756401858700_s",
+        "title": "Energy Sold",
+        "message": "undefined purchased 1.2 kWh from you at $0.24/kWh.",
+        "type": "transaction",
+        "timestamp": "2025-08-28T17:24:18.700Z",
+        "isRead": false
+      },
+      {
         "id": "1756145273635_s",
         "title": "Energy Sold",
         "message": "undefined purchased 1.2 kWh from you at $0.24/kWh.",
         "type": "transaction",
         "timestamp": "2025-08-25T18:07:53.635Z",
-=======
-        "id": "1756401858700_s",
-        "title": "Energy Sold",
-        "message": "undefined purchased 1.2 kWh from you at $0.24/kWh.",
-        "type": "transaction",
-        "timestamp": "2025-08-28T17:24:18.700Z",
->>>>>>> 204e7819
         "isRead": false
       }
     ]
@@ -247,7 +247,30 @@
         "isRead": false
       },
       {
-<<<<<<< HEAD
+        "id": "1756399769674_b",
+        "title": "Purchase Successful",
+        "message": "You purchased 10 kWh from JohnDoe at $0.25/kWh.",
+        "type": "transaction",
+        "timestamp": "2025-08-28T16:49:29.674Z",
+        "isRead": false
+      },
+      {
+        "id": "1756399871778",
+        "title": "Energy Listed for Sale",
+        "message": "You listed 20 kWh at $0.2/kWh on the market.",
+        "type": "trade",
+        "timestamp": "2025-08-28T16:51:11.778Z",
+        "isRead": false
+      },
+      {
+        "id": "1756403081118_s",
+        "title": "Energy Sold",
+        "message": "undefined purchased 25 kWh from you at $0.26/kWh.",
+        "type": "transaction",
+        "timestamp": "2025-08-28T17:44:41.118Z",
+        "isRead": false
+      },
+      {
         "id": "1756393657509_s",
         "title": "Energy Sold",
         "message": "undefined purchased 5 kWh from you at $0.26/kWh.",
@@ -277,29 +300,6 @@
         "message": "You listed 5 kWh at $0.25/kWh on the market.",
         "type": "trade",
         "timestamp": "2025-08-28T15:22:58.414Z",
-=======
-        "id": "1756399769674_b",
-        "title": "Purchase Successful",
-        "message": "You purchased 10 kWh from JohnDoe at $0.25/kWh.",
-        "type": "transaction",
-        "timestamp": "2025-08-28T16:49:29.674Z",
-        "isRead": false
-      },
-      {
-        "id": "1756399871778",
-        "title": "Energy Listed for Sale",
-        "message": "You listed 20 kWh at $0.2/kWh on the market.",
-        "type": "trade",
-        "timestamp": "2025-08-28T16:51:11.778Z",
-        "isRead": false
-      },
-      {
-        "id": "1756403081118_s",
-        "title": "Energy Sold",
-        "message": "undefined purchased 25 kWh from you at $0.26/kWh.",
-        "type": "transaction",
-        "timestamp": "2025-08-28T17:44:41.118Z",
->>>>>>> 204e7819
         "isRead": false
       }
     ]
