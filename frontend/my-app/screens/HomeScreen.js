--- conflicted
+++ resolved
@@ -227,16 +227,12 @@
                     <Text style={styles.sectionTitle}>{translations[language].myGoals}</Text>
                     <Text style={styles.viewAllText}>{translations[language].viewAll} →</Text>
                 </TouchableOpacity>
-<<<<<<< HEAD
-                {DUMMY_DATA.goals.map((item) => renderGoalItem({ item }))}
-=======
                 <FlatList
                     data={homeData.goals}
                     renderItem={renderGoalItem}
                     keyExtractor={(item) => item.id}
                     scrollEnabled={false}
                 />
->>>>>>> 36de706a
             </View>
         );
     };
