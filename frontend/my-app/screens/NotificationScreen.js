--- conflicted
+++ resolved
@@ -177,6 +177,7 @@
 
     const flatListData = groupNotificationsByDate(notifications);
 
+  
     if (!isLoaded) {
         return (
             <SafeAreaView style={{ flex: 1, justifyContent: "center", alignItems: "center" }}>
@@ -232,43 +233,8 @@
                 renderItem={renderItem}
                 keyExtractor={(item) => item.id}
                 contentContainerStyle={{ paddingBottom: 30 }}
-<<<<<<< HEAD
                 showsVerticalScrollIndicator={false}
             />
-=======
-            >
-                {unreadNotifications.length > 0 && (
-                    <View style={styles.section}>
-                        <View style={styles.sectionHeader}>
-                            <Text style={styles.sectionTitle}>{t.unread}</Text>
-                            <TouchableOpacity onPress={markAllAsRead}>
-                                <Text style={styles.markAllText}>{t.markAllAsRead}</Text>
-                            </TouchableOpacity>
-                        </View>
-                        <FlatList
-                            data={unreadNotifications}
-                            renderItem={renderNotificationItem}
-                            keyExtractor={item => item.id}
-                            showsVerticalScrollIndicator={false}
-                            scrollEnabled={false}
-                        />
-                    </View>
-                )}
-
-                {readNotifications.length > 0 && (
-                    <View style={styles.section}>
-                        <Text style={styles.sectionTitle}>{t.read}</Text>
-                        <FlatList
-                            data={readNotifications}
-                            renderItem={renderNotificationItem}
-                            keyExtractor={item => item.id}
-                            showsVerticalScrollIndicator={false}
-                            scrollEnabled={false}
-                        />
-                    </View>
-                )}
-            </UniversalScrollContainer>
->>>>>>> e088a0a9
         </UniversalSafeArea>
     );
 }