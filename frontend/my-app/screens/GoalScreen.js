--- conflicted
+++ resolved
@@ -129,16 +129,12 @@
             >
                 {/* Goals Section */}
                 <Text style={styles.sectionTitle}>{t.goals}</Text>
-<<<<<<< HEAD
-                {DUMMY_GOALS.map((item) => renderGoalItem({ item }))}
-=======
                 <FlatList
                     data={GOALS}
                     renderItem={renderGoalItem}
                     keyExtractor={item => item.id}
                     scrollEnabled={false}
                 />
->>>>>>> 36de706a
 
                 {/* Badges Section */}
                 <Text style={styles.sectionTitle}>{t.badges}</Text>
@@ -154,16 +150,12 @@
                 {/* Leaderboard Section */}
                 <Text style={styles.sectionTitle}>{t.leaderboard}</Text>
                 <View style={[styles.leaderboardCard, styles.cardShadow]}>
-<<<<<<< HEAD
-                    {DUMMY_LEADERBOARD.map((item) => renderLeaderboardItem({ item }))}
-=======
                     <FlatList
                         data={LEADERBOARD}
                         renderItem={renderLeaderboardItem}
                         keyExtractor={item => item.id}
                         scrollEnabled={false}
                     />
->>>>>>> 36de706a
                 </View>
             </UniversalScrollContainer>
         </UniversalSafeArea>
